--- conflicted
+++ resolved
@@ -130,7 +130,7 @@
 'tog-watchlisthidepatrolled' => 'ਵੇਖੀਆਂ ਜਾ ਚੁੱਕੀਆਂ ਸੋਧਾਂ ਨਿਗਰਾਨੀ-ਲਿਸਟ ਵਿਚੋਂ ਲੁਕਾਓ',
 'tog-ccmeonemails' => 'ਜੋ ਈ-ਮੇਲਾਂ ਮੈਂ ਦੂਜੇ ਮੈਂਬਰਾਂ ਨੂੰ ਭੇਜਦਾ ਹਾਂ ਓਹਨਾਂ ਦੀਆਂ ਨਕਲਾਂ ਮੈਨੂੰ ਭੇਜੋ',
 'tog-diffonly' => 'ਫ਼ਰਕਾਂ ਤੋਂ ਹੇਠ ਸਫ਼ੇ ਦੀ ਸਮੱਗਰੀ ਨਾ ਵਖਾਓ',
-'tog-showhiddencats' => 'ਲੁਕੀਆਂ ਕੈਟੇਗਰੀਆਂ ਵਖਾਓ',
+'tog-showhiddencats' => 'ਲੁਕੀਆਂ ਸ਼੍ਰੇਣੀਆਂ ਵਖਾਓ',
 'tog-norollbackdiff' => '"ਵਾਪਸ ਮੋੜੌ"ਅਮਲ ਵਿਚ ਲਿਆਣ ਬਾਦ ਫ਼ਰਕ ਨਾ ਦਿਖਾਓ',
 
 'underline-always' => 'ਹਮੇਸ਼ਾਂ',
@@ -200,15 +200,10 @@
 'pagecategories' => '{{PLURAL:$1|ਕੈਟਾਗਰੀ|ਕੈਟਾਗਰੀਆਂ}}',
 'category_header' => 'ਕੈਟਾਗਰੀ "$1" ਵਿੱਚ ਲੇਖ',
 'subcategories' => 'ਸਬ-ਕੈਟਾਗਰੀਆਂ',
-<<<<<<< HEAD
-'category-media-header' => 'ਕੈਟੇਗਰੀ "$1" ਵਿੱਚ ਮੀਡੀਆ',
-'category-empty' => "''ਇਸ ਕੈਟੇਗਰੀ ਵਿੱਚ ਇਸ ਵੇਲ਼ੇ ਕੋਈ ਵੀ ਸਫ਼ਾ ਜਾਂ ਮੀਡੀਆ ਨਹੀਂ ਹੈ।''",
-=======
 'category-media-header' => 'ਸ਼੍ਰੇਣੀ "$1" ਵਿੱਚ ਮੀਡੀਆ',
 'category-empty' => "''ਇਸ ਸ਼੍ਰੇਣੀ ਵਿੱਚ ਇਸ ਵੇਲ਼ੇ ਕੋਈ ਵੀ ਸਫ਼ਾ ਜਾਂ ਮੀਡੀਆ ਨਹੀਂ ਹੈ।''",
->>>>>>> e40a90f0
 'hidden-categories' => '{{PLURAL:$1|ਲੁਕੀਵੀਂ ਸ਼੍ਰੇਣੀ|ਲੁਕਵੀਂਆਂ ਸ਼੍ਰੇਣੀਆਂ}}',
-'hidden-category-category' => 'ਲੁਕੀਆਂ ਕੈਟੇਗਰੀਆਂ',
+'hidden-category-category' => 'ਲੁਕੀਆਂ ਸ਼੍ਰੇਣੀਆਂ',
 'category-subcat-count' => '{{ਕੁੱਲ $2 ਸ਼੍ਰੇਣੀਆਂ ਵਿਚੋਂ, PLURAL:$2|ਇਸ ਸ਼੍ਰੇਣੀ ਵਿਚ ਸਿਰਫ਼ ਹੇਠ ਲਿਖੀ ਸ਼੍ਰੇਣੀ ਹੈ| ਇਸ ਸ਼੍ਰੇਣੀ ਵਿਚ {{PLURAL:$1|ਉਪ ਸ਼੍ਰੇਣੀ ਹੈ|$1 ਉਪ-ਸ਼੍ਰੇਣੀਆਂ ਹਨ}}}}',
 'category-subcat-count-limited' => 'ਇਸ ਸ਼੍ਰੇਣੀ ਵਿਚ {{PLURAL:$1|ਉਪ-ਸ਼੍ਰੇਣੀ ਹੈ।|$1 ਉਪ-ਸ਼੍ਰੇਣੀਆਂ ਹਨ।}}',
 'category-article-count' => '{{PLURAL:$2|ਇਸ ਸ਼੍ਰੇਣੀ ਵਿਚ ਸਿਰਫ਼ ਇਹ ਸਫ਼ਾ ਹੈ|ਇਸ ਸ਼੍ਰੇਣੀ ਵਿਚ, ਕੁੱਲ $2 ਵਿਚੋਂ, ਇਹ {{PLURAL:$1|ਸਫ਼ਾ ਹੈ|$1 ਸਫ਼ੇ}} ਹਨ}}',
@@ -493,11 +488,7 @@
 'nologin' => 'ਖਾਤਾ ਨਹੀਂ ਹੈ? $1।',
 'nologinlink' => 'ਖਾਤਾ ਬਣਾਓ',
 'createaccount' => 'ਖਾਤਾ ਬਣਾਓ',
-<<<<<<< HEAD
-'gotaccount' => 'ਖਾਤਾ ਹੈ? $1।',
-=======
 'gotaccount' => 'ਖਾਤਾ ਪਹਿਲਾਂ ਹੀ ਹੈ? $1',
->>>>>>> e40a90f0
 'gotaccountlink' => 'ਲਾਗ ਇਨ',
 'userlogin-resetlink' => 'ਆਪਣੀ ਲਾਗਇਨ ਜਾਣਕਾਰੀ ਭੁੱਲ ਗਏ ਹੋ?',
 'createaccountmail' => 'ਈਮੇਲ ਨਾਲ',
@@ -731,13 +722,8 @@
 'templatesusedsection' => 'ਇਹ ਸ਼ੈਕਸ਼ਨ ਵਿੱਚ ਟੈਪਲੇਟ ਵਰਤਿਆ ਜਾਂਦਾ ਹੈ:',
 'template-protected' => '(ਸੁਰੱਖਿਅਤ)',
 'template-semiprotected' => '(ਨੀਮ-ਸੁਰੱਖਿਅਤ)',
-<<<<<<< HEAD
-'hiddencategories' => 'ਇਹ ਸਫ਼ਾ {{PLURAL:$1|੧ ਲੁਕਵੀਂ ਕੈਟੇਗਰੀ|
-$1 ਲੁਕਵੀਆਂ ਕੈਟੇਗਰੀਆਂ}} ਦਾ ਮੈਂਬਰ ਹੈ:',
-=======
 'hiddencategories' => 'ਇਹ ਸਫ਼ਾ {{PLURAL:$1|੧ ਲੁਕਵੀਂ ਸ਼੍ਰੇਣੀ|
 $1 ਲੁਕਵੀਆਂ ਸ਼੍ਰੇਣੀਆਂ}} ਦਾ ਮੈਂਬਰ ਹੈ:',
->>>>>>> e40a90f0
 'nocreatetitle' => 'ਸਫ਼ਾ ਬਣਾਉਣ ਦੀ ਹੱਦ ਹੈ',
 'nocreatetext' => '{{SITENAME}} ਨੇ ਨਵੇਂ ਸਫ਼ੇ ਬਣਾਉਣ ਤੇ ਰੋਕ ਲਾਈ ਹੋਈ ਹੈ।
 ਤੁਸੀਂ ਵਾਪਸ ਜਾ ਕੇ ਮੌਜੂਦਾ ਸਫ਼ੇ ਸੋਧ ਸਕਦੇ ਹੋ ਜਾਂ [[Special:UserLogin|ਲਾਗਇਨ ਜਾਂ ਖਾਤਾ ਬਣਾ]] ਸਕਦੇ ਹੋ।',
@@ -891,11 +877,7 @@
 'mergelogpagetext' => 'ਹੇਠਾਂ ਇੱਕ ਸਫ਼ੇ ਦੇ ਅਤੀਤ ਨੂੰ ਦੂਜੇ ਦੇ ਅਤੀਤ ਵਿਚ ਰਲ਼ਾਉਣ ਦੀ ਸਭ ਤੋਂ ਤਾਜ਼ਾ ਲਿਸਟ ਹੈ।',
 
 # Diffs
-<<<<<<< HEAD
-'history-title' => '"$1" ਦੇ ਅਤੀਤ ਰੀਵਿਜ਼ਨ',
-=======
 'history-title' => '"$1" ਦੇ  ਸੁਧਾਰਾਂ ਦਾ ਅਤੀਤ',
->>>>>>> e40a90f0
 'difference-title' => '"$1" ਦੇ ਰੀਵਿਜ਼ਨਾਂ ਵਿਚ ਫ਼ਰਕ',
 'difference-title-multipage' => 'ਸਫ਼ਿਆਂ "$1" ਅਤੇ "$2" ਵਿਚ ਫ਼ਰਕ',
 'difference-multipage' => '(ਦੋ ਸਫ਼ਿਆਂ ਵਿਚਕਾਰ ਫ਼ਰਕ)',
@@ -937,11 +919,7 @@
 'searchprofile-everything-tooltip' => 'ਸਭ ਚੀਜ਼ਾਂ ਖੋਜੋ (ਗੱਲਬਾਤ ਸਫ਼ਿਆਂ ਸਮੇਤ)',
 'searchprofile-advanced-tooltip' => 'ਆਪਣੇ ਬਣਾਏ ਨਾਮ-ਥਾਂਵਾਂ ਵਿਚ ਖੋਜੋ',
 'search-result-size' => '$1 ({{PLURAL:$2|੧ ਸ਼ਬਦ|$2 ਸ਼ਬਦ}})',
-<<<<<<< HEAD
-'search-result-category-size' => '{{PLURAL:$1|੧ ਮੈਂਬਰ|$1 ਮੈਂਬਰ}} ({{PLURAL:$2|੧ ਸਬ-ਕੈਟੇਗਰੀ|$2 ਸਬ-ਕੈਟੇਗਰੀਆਂ}}, {{PLURAL:$3|੧ ਫ਼ਾਈਲ|$3 ਫ਼ਾਈਲਾਂ}})',
-=======
 'search-result-category-size' => '{{PLURAL:$1|੧ ਮੈਂਬਰ|$1 ਮੈਂਬਰ}} ({{PLURAL:$2|੧ ਉਪ-ਸ਼੍ਰੇਣੀ|$2 ਉਪ-ਸ਼੍ਰੇਣੀਆਂ}}, {{PLURAL:$3|੧ ਫ਼ਾਈਲ|$3 ਫ਼ਾਈਲਾਂ}})',
->>>>>>> e40a90f0
 'search-redirect' => '($1 ਰੀ-ਡਿਰੈਕਟ)',
 'search-section' => '(ਭਾਗ $1)',
 'search-suggest' => 'ਕੀ ਤੁਹਾਡਾ ਮਤਲਬ ਸੀ: $1',
@@ -1363,11 +1341,7 @@
 'statistics-users-active-desc' => 'ਮੈਂਬਰ, ਜਿੰਨ੍ਹਾ ਨੇ ਆਖ਼ਰੀ {{PLURAL:$1|ਦਿਨ|$1 ਦਿਨਾਂ}} ਵਿਚ ਕੋਈ ਕੰਮ ਕੀਤਾ ਹੈ।',
 'statistics-mostpopular' => 'ਸਭ ਤੋਂ ਵੱਧ ਵੇਖੇ ਪੇਜ',
 
-<<<<<<< HEAD
-'disambiguationspage' => 'ਗੁੰਝਲ ਖੋਲ੍ਹ',
-=======
 'disambiguationspage' => 'Template:ਗੁੰਝਲ ਖੋਲ੍ਹ',
->>>>>>> e40a90f0
 
 'doubleredirects' => 'ਦੋਹਰੇ ਰੀਡਿਰੈਕਟ',
 
@@ -1577,7 +1551,7 @@
 'actionfailed' => 'ਕਾਰਵਾਈ ਨਾਕਾਮ',
 'deletedtext' => '"$1" ਮਿਟਾਇਆ ਜਾ ਚੁੱਕਾ ਹੈ।
 ਤਾਜ਼ੀਆਂ ਮਿਟਾਉਣਾਂ ਦੇ ਰਿਕਾਰਡ ਲਈ $2 ਵੇਖੋ।',
-'dellogpage' => 'ਮਿਟਾਉਣਾਂ ਦਾ ਚਿੱਠਾ',
+'dellogpage' => 'ਮਿਟਾਉਣ ਦਾ ਚਿੱਠਾ',
 'dellogpagetext' => 'ਹੇਠਾਂ ਸਭ ਤੋਂ ਤਾਜ਼ਾ ਮਿਟਾਉਣਾਂ ਦੀ ਲਿਸਟ ਹੈ।',
 'deletionlog' => 'ਮਿਟਾਉਣਾਂ ਦਾ ਚਿੱਠਾ',
 'deletecomment' => 'ਕਾਰਨ:',
@@ -1687,11 +1661,7 @@
 'sp-contributions-blocked-notice-anon' => 'ਇਹ IP ਪਤਾ ਇਸ ਵੇਲ਼ੇ ਪਾਬੰਦੀਸ਼ੁਦਾ ਹੈ।
 ਪਾਬੰਦੀ ਚਿੱਠੇ ਦਾ ਤਾਜ਼ਾ ਦਾਖ਼ਲਾ ਹਵਾਲੇ ਲਈ ਹੇਠਾਂ ਦਿੱਤਾ ਗਿਆ ਹੈ:',
 'sp-contributions-search' => 'ਯੋਗਦਾਨ ਖੋਜੋ',
-<<<<<<< HEAD
-'sp-contributions-username' => 'IP ਪਤਾ ਜਾਂ ਯੂਜ਼ਰ ਨਾਮ:',
-=======
 'sp-contributions-username' => 'IP ਪਤਾ ਜਾਂ ਵਰਤੋਂਕਾਰ ਨਾਮ:',
->>>>>>> e40a90f0
 'sp-contributions-toponly' => 'ਸਿਰਫ਼ ਉਹੀ ਸੋਧਾਂ ਵਖਾਓ ਜੋ ਸਭ ਤੋਂ ਨਵੀਂਆਂ ਹਨ',
 'sp-contributions-submit' => 'ਖੋਜੋ',
 
@@ -1701,11 +1671,7 @@
 'whatlinkshere-page' => 'ਸਫਾ:',
 'linkshere' => "ਇਹ ਸਫ਼ੇ '''[[:$1]]''' ਨਾਲ਼ ਜੋੜਦੇ ਹਨ:",
 'nolinkshere' => "ਕੋਈ ਵੀ ਸਫ਼ਾ '''[[:$1]]''' ਨਾਲ਼ ਨਹੀਂ ਜੋੜਦਾ।",
-<<<<<<< HEAD
-'isredirect' => 'ਰੀਡਿਰੈਕਟ ਸਫ਼ਾ',
-=======
 'isredirect' => 'ਮੋੜਵਾਂ ਸਫ਼ਾ',
->>>>>>> e40a90f0
 'istemplate' => 'ਟਾਕਰਾ ਕਰੋ',
 'isimage' => 'ਫ਼ਾਈਲ ਦਾ ਲਿੰਕ',
 'whatlinkshere-prev' => '{{PLURAL:$1|ਪਿਛਲਾ|ਪਿਛਲੇ $1}}',

= MediaWiki release notes =

Security reminder: MediaWiki does not require PHP's register_globals
setting since version 1.2.0. If you have it on, turn it '''off''' if you can.

== MediaWiki 1.20 ==

THIS IS NOT A RELEASE YET

MediaWiki 1.20 is an alpha-quality branch and is not recommended for use in
production.

=== PHP 5.3 now required ===
Since 1.20, the lowest supported version of PHP is now 5.3.2. Please
upgrade PHP if you have not done so prior to upgrading MediaWiki.

=== Configuration changes in 1.20 ===
* $wgGitRepositoryViewers defines a mapping from Git remote repository to the
  Gitweb instance URL used in Special:Version.
* `$wgUsePathInfo = true;` is no longer needed to make $wgArticlePath work on servers
  using like nginx, lighttpd, and apache over fastcgi. MediaWiki now always extracts
  path info from REQUEST_URI if it's available.
* The user right 'upload_by_url' is no longer given to sysops by default.
  This only affects installations which have $wgAllowCopyUploads set to true.
* Removed f-prot support from $wgAntivirusSetup.
* New variable $wgDBerrorLogTZ to provide dates in the error log in a
  different timezone than the wiki timezone set by $wgLocalTimezone.
* New variables $wgDBssl and $wgDBcompress to enable SSL and compression for database
  connections, if either are available for the selected DB type.

=== New features in 1.20 ===
* Added TitleIsAlwaysKnown hook which gets called when determining if a page exists.
* Added NamespaceIsMovable hook which gets called when determining if pages in a
  certain namespace can be moved.
* Added SpecialPageBeforeExecute hook which gets called before SpecialPage::execute.
* Added SpecialPageAfterExecute hook which gets called after SpecialPage::execute.
* Added ORMTable, ORMRow and ORMResult classes for additional abstraction of
  database interaction.
* Added CacheHelper and associated SpecialCachedPage and CachedAction helper classes.
* (bug 32341) Add upload by URL domain limitation.
* &useskin=default will now always display the default skin. Useful for users with a
  preference for the non-default skin to look at something using the default skin.
* (bug 27619) Remove preference option to display broken links as link?
* (bug 34896) Update jQuery JSON plugin to v2.3 (2011-09-17).
* (bug 34302) Add CSS classes to email fields in user preferences.
* Introduced $wgDebugDBTransactions to trace transaction status (currently PostgreSQL only).
* (bug 23795) Add parser itself to ParserMakeImageParams hook.
* Introduce a cryptographic random number generator source api for use when
  generating various tokens.
* (bug 30963) Option on Special:Prefixindex and Special:Allpages to not show redirects.
* (bug 18062) New message when edit or create the local page of a shared file.
* (bug 22870) Separate interface message when creating a page.
* (bug 17615) nosummary option should be reassigned on preview/captcha.
* (bug 34355) Add a variable and parser function for the namespace number.
* (bug 35649) Special:Version now shows hashes of extensions checked out from git.
* (bug 35728) Git revisions are now linked on Special:Version.
* "Show Changes" on default messages shows now diff against default message text
* (bug 23006) create #speciale parser function.
* generateSitemap can now optionally skip redirect pages.
* (bug 27757) New API command just for retrieving tokens (not page-based).
* Added GitViewers hook for extensions using external git repositories to have a web-based
  repository viewer linked to from Special:Version.
* Memcached debug logs can now be sent to their own file logs by setting
  $wgDebugLogFile['memcached'] to some filepath.
* (bug 35685) api.php URL and other entry point URLs are now listed on
  Special:Version
* Edit notices can now be translated.
* jQuery upgraded to 1.8.
* jQuery UI upgraded to 1.8.22.
* (bug 35705) QUnit upgraded from v1.2.0 to v1.8.0.
* (bug 37604) jquery.cookie upgraded to 2011 version.
* (bug 22887) Add warning and tracking category for preprocessor errors
* (bug 31704) Allow selection of associated namespace on the watchlist
* (bug 5445) Now remove autoblocks when a user is unblocked.
* Added $wgLogExceptionBacktrace, on by default, to allow logging of exception
  backtraces.
* Added device detection for determining device capabilities.
* QUnit.newMwEnvironment now supports passing a custom setup and/or teardown function.
  Arguments signature has changed. First arguments is now an options object of which
  'config' can be a property. Previously 'config' itself was the first and only argument.
* New getCreator and getOldestRevision methods added to WikiPage class
* (bug 4220) the XML dump format schema now have unique identity constraints
  for page and revision identifiers. Patch by Elvis Stansvik.
* cleanupSpam.php now can delete spam pages if --delete was specified instead of blanking
  them.
* Added new hook ChangePasswordForm to allow adding of additional fields in Special:ChangePassword
* Added new function getDomain to AuthPlugin for getting a user's domain
* (bug 23427) New magic word {{PAGEID}} which gives the current page ID.
  Will be null on previewing a page being created.
* Added new hook AfterFinalPageOutput to allow modifications to buffered page output before sent
  to the client.
* (bug 37627) UserNotLoggedIn() exception to show a generic error page whenever
  a user is not logged in.
* Watched status in changes lists are no longer indicated by <strong></strong>
  tags with class "mw-watched". Instead, each line now has a class
  "mw-changeslist-line-watched" or "mw-changeslist-line-not-watched", and the
  title itself is surrounded by <span></span> tags with class "mw-title".
* Added ContribsPager::reallyDoQuery hook allowing extensions to data to MyContribs
* Added new hook ParserAfterParse to allow extensions to affect parsed output
  after the parse is complete but before block level processing, link holder
  replacement, and so on.
* (bug 34678) Added InternalParseBeforeSanitize hook which gets called during Parser's
  internalParse method just before the parser removes unwanted/dangerous HTML tags.
* (bug 36783) Implement jQuery Promise interface in mediawiki.api module.
* Make dates in sortable tables sort according to the page content language
  instead of the site content language
* (bug 37926) Deleterevision will no longer allow users to delete log entries,
  the new deletelogentry permission is required for this.
* (bug 14237) Allow PAGESINCATEGORY to distinguish between 'all', 'pages', 'files'
  and 'subcats'
* (bug 38362) Make Special:Listuser includeable on wiki pages.
* Added support in jquery.localize for placeholder attributes.
* (bug 38151) Implemented mw.user.getRights for getting and caching the current
  user's user rights.
* Session storage can now configured independently of general object cache
  storage, by using $wgSessionCacheType. $wgSessionsInMemcached has been
  renamed to $wgSessionsInObjectCache, with the old name retained for backwards
  compatibility. When this feature is enabled, the expiry time can now be
  configured with $wgObjectCacheSessionExpiry.
* Added a Redis client for object caching.
* Implemented mw.user.getGroups for getting and caching user groups.
* (bug 37830) Added $wgRequirePasswordforEmailChange to control whether password
  confirmation is required for changing an email address or not.
* HTMLForm mutators can now be chained (they return $this)
* A new message, "api-error-filetype-banned-type", is available for formatting
  API upload errors due to the file extension blacklist.
* jsMessage: Redesigned in Vector/Monobook as floating bubble with auto-hide.
* New hook 'ParserTestGlobals' allows to set globals before running parser tests.
* Allow importing pages as subpage.
* Add lang and hreflang attributes to language links on Login page.
* (bug 22749) Create Special:MostInterwikis.
* Show change tags when transclude Special:Recentchanges(linked) or Special:Newpages.
* (bug 23226) Add |class= parameter to image links in order to add class(es) to HTML img tag.
* (bug 39431) SVG animated status is now shown in long description
* (bug 39376) jquery.form upgraded to 3.14
* SVG files will now show the actual width in the SVG's specified units
  in the metadata box.
<<<<<<< HEAD
=======
* Added ResourceLoader module "jquery.jStorage".
>>>>>>> 84a54a63

=== Bug fixes in 1.20 ===
* (bug 30245) Use the correct way to construct a log page title.
* (bug 34237) Regenerate an empty user_token and save to the database
  when we try to set the user's cookies for login.
* (bug 32210) New edit emails for watched pages always provide a link to the
  edit which triggered the mail.
* (bug 12021) Added user talk link on Special:Listusers.
* (bug 34445) section edit and TOC hide/show links are excluded from selection and
  copy/paste on supporting browsers.
* (bug 34428) Fixed incorrect hash mismatch errors in the DiffHistoryBlob
  history compression method.
* (bug 34702) Localised parentheses are now used in more special pages.
* (bug 34723) When editing a script page on a RTL wiki the textbox should be LTR.
* (bug 34762) Calling close() on a DatabaseBase object now clears the connection.
* (bug 34863) Show deletion log extract on non-existent file pages if applicable.
* (bug 28019) Let ?preloadtitle=foo be passed on to target of
  Special:MyPage and Special:MyTalk.
* (bug 34929) Show the correct diff when a section edit is rejected by the spam
  filter.
* (bug 15816) Add a switch for SETting the search_path (Postgres).
* (bug 34521) Returning to the previous page after logging in loses any array-
  valued parameters in the query string.
* (bug 34735) Updated compressOld.php documentation to mention the different
  usages of -s and -n parameters depending on compression type.
* (bug 13896) Rendering of devanagari numbers in automatic '#' number lists.
* (bug 33689) Upgrade to 1.19 on Postgres fails due to incomplete query when.
  trying to defer foreign key for externallinks.
* (bug 32748) Printer friendly version of article decode Unicode chars as a
  pretty IRI in footer.
* Removed white border around thumbnails in galleries.
* (bug 31236) "Next" and "Previous" buttons are shown incorrectly in
  an RTL environment.
* (bug 35749) Updated maintenance/checkSyntax.php to use Git instead of
  Subversion when invoked with the --modified option.
* (bug 35069) On history pages, the " . . " separator after the number of
  characters changed in a revision is now suppressed if no text would follow.
* (bug 18704) Add a unique CSS class or ID to the tagfilter table row at RecentChanges
* (bug 33564) transwiki import sometimes result in invalid title.
* (bug 35572) Blocks appear to succeed even if query fails due to wrong DB structure
* (bug 31757) Add a word-separator between help-messages in HTMLForm
* (bug 30410) Removed deprecated $wgFilterCallback and the 'filtered' API error.
* (bug 32604) Some messages needs escaping of wikitext inside username.
* (bug 36537) Rename wfArrayToCGI to wfArrayToCgi for consistency with wfCgiToArray.
* (bug 25946) The message on the top of Special:RecentChanges is now displayed.
  in user language instead of content language.
* (bug 35264) Wrong type used for <ns> in export.xsd
* (bug 24985) Use $wgTmpDirectory as the default temp directory so that people
  who don't have access to /tmp can specify an alternative.
* (bug 27283) SqlBagOStuff breaks PostgreSQL transactions.
* (bug 35727) mw.Api ajax() should put token parameter last.
* (bug 37708) mw.Uri.clone() should make a deep copy.
* (bug 38024) ResourceLoader should not create empty stylesheets for modules
  that don't have stylesheets.
* (bug 36812) Special:ActiveUsers "Hide bots" should hide users from any group
  having the "bot" user right, instead of just the default "bot" user group.
* (bug 35082) mw.util.addPortletLink incorrectly adds link to mutiple <ul> tags.
* (bug 36495) Sanitizer::fixDeprecatedAttributes should convert "align"
  attribute to margin or float instead of text-align (for non-table-cells).
* (bug 36991) jquery.tablesorter should extract date sort format from date
  string instead of global config. Dates like "April 1 2012" and "1 April 2012"
  now sort correctly regardless of the content language's DefaultDateFormat.
* (bug 31895) mw.loader mode now correct when triggered from a $.fn.ready
  handler that is bound before mediawiki.js's handler (e.g. browser-userscripts
  like greasemonkey).
* (bug 38152) jquery.tablesorter: Use .data() instead of .attr(), so that live
  values are used instead of just the fixed values from when the tablesorter
  was initialized.
* (bug 38093) Gender of changed user groups missing in Special:Log/rights
* (bug 35893) Special:Block needs to load mediawiki.special.block.js.
* (bug 37331) ResourceLoader modules sometimes execute twice in Firefox
* (bug 31644) GlobalUsage, CentralAuth and AbuseLog extensions should not use
  insecure links to foreign wikis in the WikiMap.
* (bug 36073) Avoid duplicate element IDs on File pages.
* (bug 25095) Special:Categories should also include the first relevant item
  when "from" is filled.
* (bug 35526) jquery.tablesorter now uses a stable sort.
* (bug 38953) --memory-limit switch not working for runJobs.php.
* (bug 33037) Make subpage of Special:newfiles control how many files
  are returned, like in previous versions.
* (bug 36524) "Show" options on Special:RecentChanges and Special:RecentChangesLinked
  are now remembered between successive clicks.
* (bug 26069) Page title is no longer "Error" for all error pages.
* (bug 39297) Show warning if thumbnail of animated image will not be animated.
* (bug 38249) Parser will throw an exception instead of outputting gibberish if
  PCRE is compiled without support for unicode properties.
* (bug 30390) Suggested file name on Special:Upload should not contain
  illegal characters.
* (bug 27111) Cascading foreign file repos now fetch shared descriptions properly.
* EXIF below sea level GPS altitude data is now shown correctly.
* (bug 39284) jquery.tablesorter should not consider "."" or "?"" to be a currency.

=== API changes in 1.20 ===
* (bug 34316) Add ability to retrieve maximum upload size from MediaWiki API.
* (bug 34313) MediaWiki API intro message about "HTML format" should mention
  the format parameter.
* (bug 32384) Allow descending order for list=watchlistraw.
* (bug 31883) Limit of bkusers of list=blocks and titles of action=query is not documented in API help.
* (bug 32492) API now allows editing using pageid.
* (bug 32497) API now allows changing of protection level using pageid.
* (bug 32498) API now allows comparing pages using pageids.
* (bug 30975) API import of pages with invalid characters in this wiki leads to Fatal Error.
* (bug 30488) API now allows listing of backlinks/embeddedin/imageusage per pageid.
* (bug 34927) Output media_type for list=filearchive.
* (bug 28814) add properties to output of action=parse.
* (bug 33224) add variants of content language to meta=siteinfo.
* (bug 36761) "Mark pages as visited" now submits previously established filter options.
* (bug 32643) action=purge with forcelinkupdate no longer crashes when ratelimit is reached.
* The paraminfo module now also contains result properties for most modules.
* (bug 32348) Allow descending order for list=alllinks.
* (bug 31777) Upload unknown error ``fileexists-forbidden''.
* (bug 32382) Allow descending order for list=iwbacklinks.
* (bug 32381) Allow descending order for list=backlinks, list=embeddedin and list=imageusage.
* (bug 32383) Allow descending order for list=langbacklinks.
* API meta=siteinfo can now return the list of known variable IDs.
* (bug 35980) list=deletedrevs now honors drdir correctly in "all" mode (mode #3).
* (bug 29290) API avoids mangling fields in continuation parameters
* (bug 36987) API avoids mangling fields in continuation parameters
* (bug 30836) siteinfo prop=specialpagealiases will no longer return nonexistent special pages
* (bug 38190) Add "required" flag to some token params for hint in api docs.
* (bug 27567) Add file repo support to prop=duplicatefiles.
* (bug 27610) Add archivename for non-latest image version to list=filearchive
* (bug 38231) Add xml parse tree to action=parse.
* Watchlist notification timestamp may be queried by page and may be updated via the API.
* (bug 38904) prop=revisions&rvstart=... no longer blows up when continuing.
* (bug 39032) ApiQuery generates help in constructor.
* (bug 11142) Improve file extension blacklist error reporting in API upload
* (bug 39635) PostgreSQL LOCK IN SHARE MODE option is a syntax error

=== Languages updated in 1.20 ===

MediaWiki supports over 350 languages. Many localisations are updated
regularly. Below only new and removed languages are listed, as well as
changes to languages because of Bugzilla reports.

* Emilian (egl) added.
* Tornedalen Finnish (fit) added.
* Mizo (lus) added.
* Santali (sat) added.
* (bug 34192) Namespace gender aliases for Albanian languages (sq & aln).
* (bug 35541) Namespace gender aliases for Croatian (hr).
* (bug 36012) Space in $separatorTransformTable should be non-breaking in
  Portuguese, Esperanto and Udmurt.
* Turoyo (tru) added.
* Cyrillic-Latin language converter added for Uzbek (uz).

=== Other changes in 1.20 ===
* The user_token field is now left empty until a user attempts to login and
  cookies need to be set. It is also now possible to reset every user's
  user_token simply by clearing the values in the user_token column.
* Removed ./tests/qunit/index.html from core. It wasn't actively maintained and
  has been made obsolete when [[Special:JavaScriptTest/qunit]] was introduced,
  which actually uses ResourceLoader, LocalSettings and the Skin.
* Removed $wgDBtransactions global. This was only checked in one class
  and only applies to MyISAM or similar DBs. Those should only be used
  for archived sites anyway. We can't get edit conflicts on such sites,
  so the WikiPage code wasn't useful there either.
* Deprecated mw.user.name in favour of mw.user.getName.
* Deprecated mw.user.anonymous in favour of mw.user.isAnon.
* Deprecated DatabaseBase functions newFromParams(), newFromType(), set(),
  quote_ident(), and escapeLike() were removed.
* Use of __DIR__ instead of dirname( __FILE__ ).

== Compatibility ==

MediaWiki 1.20 requires PHP 5.3.2. PHP 4 is no longer supported.

MySQL is the recommended DBMS. PostgreSQL or SQLite can also be used, but
support for them is somewhat less mature. There is experimental support for IBM
DB2 and Oracle.

The supported versions are:

* MySQL 5.0.2 or later
* PostgreSQL 8.3 or later
* SQLite 3.3.7 or later
* Oracle 9.0.1 or later

== Upgrading ==

1.20 has several database changes since 1.19, and will not work without schema
updates.

If upgrading from before 1.11, and you are using a wiki as a commons
repository, make sure that it is updated as well. Otherwise, errors may arise
due to database schema changes.

If upgrading from before 1.7, you may want to run refreshLinks.php to ensure
new database fields are filled with data.

If you are upgrading from MediaWiki 1.4.x or earlier, some major database
changes are made, and there is a slightly higher chance that things could
break. Don't forget to always back up your database before upgrading!

See the file UPGRADE for more detailed upgrade instructions.

For notes on 1.19.x and older releases, see HISTORY.

== Online documentation ==

Documentation for both end-users and site administrators is available on
MediaWiki.org, and is covered under the GNU Free Documentation License (except
for pages that explicitly state that their contents are in the public domain):

	https://www.mediawiki.org/wiki/Documentation

== Mailing list ==

A mailing list is available for MediaWiki user support and discussion:

	https://lists.wikimedia.org/mailman/listinfo/mediawiki-l

A low-traffic announcements-only list is also available:

	https://lists.wikimedia.org/mailman/listinfo/mediawiki-announce

It's highly recommended that you sign up for one of these lists if you're
going to run a public MediaWiki, so you can be notified of security fixes.

== IRC help ==

There's usually someone online in #mediawiki on irc.freenode.net.<|MERGE_RESOLUTION|>--- conflicted
+++ resolved
@@ -65,7 +65,7 @@
 * (bug 35685) api.php URL and other entry point URLs are now listed on
   Special:Version
 * Edit notices can now be translated.
-* jQuery upgraded to 1.8.
+* (bug 35680) jQuery upgraded to 1.7.2.
 * jQuery UI upgraded to 1.8.22.
 * (bug 35705) QUnit upgraded from v1.2.0 to v1.8.0.
 * (bug 37604) jquery.cookie upgraded to 2011 version.
@@ -135,10 +135,7 @@
 * (bug 39376) jquery.form upgraded to 3.14
 * SVG files will now show the actual width in the SVG's specified units
   in the metadata box.
-<<<<<<< HEAD
-=======
 * Added ResourceLoader module "jquery.jStorage".
->>>>>>> 84a54a63
 
 === Bug fixes in 1.20 ===
 * (bug 30245) Use the correct way to construct a log page title.

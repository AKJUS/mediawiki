<?php
/**
 * IBM_DB2-specific updater.
 *
 * @file
 * @ingroup Deployment
 */

/**
 * Class for handling updates to IBM_DB2 databases.
 *
 * @ingroup Deployment
 * @since 1.17
 */
class Ibm_db2Updater extends DatabaseUpdater {

	/**
	 * Get the changes in the DB2 database scheme since MediaWiki 1.14
	 * @return array
	 */
	protected function getCoreUpdateList() {
		return array(
			// 1.14
			array( 'addField', 'site_stats',    'ss_active_users',  'patch-ss_active_users.sql' ),
			array( 'addField', 'ipblocks',      'ipb_allow_usertalk', 'patch-ipb_allow_usertalk.sql' ),

			// 1.15
			array( 'addTable', 'change_tag',                        'patch-change_tag.sql' ),
			array( 'addTable', 'tag_summary',                       'patch-change_tag_summary.sql' ),
			array( 'addTable', 'valid_tag',                         'patch-change_valid_tag.sql' ),

			// 1.16
			array( 'addTable', 'user_properties',                   'patch-user_properties.sql' ),
			array( 'addTable', 'log_search',                        'patch-log_search.sql' ),
			array( 'addField', 'logging',       'log_user_text',    'patch-log_user_text.sql' ),
			array( 'addTable', 'l10n_cache',                        'patch-l10n_cache.sql' ),
			array( 'addTable', 'external_user',                     'patch-external_user.sql' ),
			array( 'addIndex', 'log_search',    'ls_field_val',     'patch-log_search-rename-index.sql' ),
			array( 'addIndex', 'change_tag',    'change_tag_rc_tag', 'patch-change_tag-indexes.sql' ),
			array( 'addField', 'redirect',      'rd_interwiki',     'patch-rd_interwiki.sql' ),

			// 1.17
			array( 'addTable', 'iwlinks',                            'patch-iwlinks.sql' ),
			array( 'addField', 'updatelog',     'ul_value',          'patch-ul_value.sql' ),
			array( 'addField', 'interwiki',     'iw_api',            'patch-iw_api_and_wikiid.sql' ),
			array( 'addField', 'categorylinks', 'cl_collation',      'patch-categorylinks-better-collation.sql' ),
			array( 'addTable', 'msg_resource',                       'patch-msg_resource.sql' ),
			array( 'addTable', 'msg_resource_links',                 'patch-msg_resource_links.sql' ),
			array( 'addIndex', 'msg_resource_links', 'uq61_msg_resource_links', 'patch-uq_61_msg_resource_links.sql' ),
			array( 'addIndex', 'msg_resource',   'uq81_msg_resource', 'patch-uq_81_msg_resource.sql' ),
			array( 'addTable', 'module_deps',                        'patch-module_deps.sql' ),
			array( 'addIndex', 'module_deps',    'uq96_module_deps',  'patch-uq_96_module_deps.sql' ),
			array( 'addField', 'interwiki',      'iw_api',            'patch-iw_api-field.sql' ),
			array( 'addField', 'interwiki',      'iw_wikiid',         'patch-iw_wikiid-field.sql' ),
			array( 'addField', 'categorylinks',  'cl_sortkey_prefix', 'patch-cl_sortkey_prefix-field.sql' ),
			array( 'addField', 'categorylinks',  'cl_collation',      'patch-cl_collation-field.sql' ),
			array( 'addField', 'categorylinks',  'cl_type',           'patch-cl_type-field.sql' ),

			//1.18
			array( 'doUserNewTalkTimestampNotNull' ),
			array( 'addIndex', 'user',          'user_email',       'patch-user_email_index.sql' ),
			array( 'modifyField', 'user_properties', 'up_property', 'patch-up_property.sql' ),
			array( 'addTable', 'uploadstash',                       'patch-uploadstash.sql' ),
			array( 'addTable', 'user_former_groups',                'patch-user_former_groups.sql'),
			array( 'doRebuildLocalisationCache' ), 

			// 1.19
			array( 'addIndex', 'logging',       'type_action',      'patch-logging-type-action-index.sql'),
			array( 'dropField', 'user',         'user_options', 'patch-drop-user_options.sql' ),
			array( 'addField', 'revision',      'rev_sha1',         'patch-rev_sha1.sql' ),
			array( 'addField', 'archive',       'ar_sha1',          'patch-ar_sha1.sql' ),

<<<<<<< HEAD
            // 1.20
            // content model stuff for WikiData
            array( 'addField',	'revision',	'rev_content_format',		'patch-revision-rev_content_format.sql' ),
            array( 'addField',	'revision',	'rev_content_model',		'patch-revision-rev_content_model.sql' ),
            array( 'addField',	'archive',	'ar_content_format',		'patch-archive-ar_content_format.sql' ),
            array( 'addField',	'archive',	'ar_content_model',		    'patch-archive-ar_content_model.sql' ),
            array( 'addField',	'page',     'page_content_model',		'patch-page-page_content_model.sql' ),
=======
			// 1.20
			array( 'addTable', 'config',                            'patch-config.sql' ),
>>>>>>> 697c683b
		);
	}
}<|MERGE_RESOLUTION|>--- conflicted
+++ resolved
@@ -70,7 +70,6 @@
 			array( 'addField', 'revision',      'rev_sha1',         'patch-rev_sha1.sql' ),
 			array( 'addField', 'archive',       'ar_sha1',          'patch-ar_sha1.sql' ),
 
-<<<<<<< HEAD
             // 1.20
             // content model stuff for WikiData
             array( 'addField',	'revision',	'rev_content_format',		'patch-revision-rev_content_format.sql' ),
@@ -78,10 +77,8 @@
             array( 'addField',	'archive',	'ar_content_format',		'patch-archive-ar_content_format.sql' ),
             array( 'addField',	'archive',	'ar_content_model',		    'patch-archive-ar_content_model.sql' ),
             array( 'addField',	'page',     'page_content_model',		'patch-page-page_content_model.sql' ),
-=======
 			// 1.20
 			array( 'addTable', 'config',                            'patch-config.sql' ),
->>>>>>> 697c683b
 		);
 	}
 }
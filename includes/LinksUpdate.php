--- conflicted
+++ resolved
@@ -39,6 +39,8 @@
 		$mCategories,    //!< Map of category names to sort keys
 		$mInterlangs,    //!< Map of language codes to titles
 		$mProperties,    //!< Map of arbitrary name to value
+		$mDb,            //!< Database connection reference
+		$mOptions,       //!< SELECT options to be used (array)
 		$mRecursive;     //!< Whether to queue jobs for recursive updates
 
 	/**
@@ -816,25 +818,20 @@
  **/
 class LinksDeletionUpdate extends SqlDataUpdate {
 
-	protected $mTitle;     //!< Title the title of page that was deleted
+	protected $mPage;     //!< WikiPage the wikipage that was deleted
 
 	/**
 	 * Constructor
 	 *
 	 * @param $page WikiPage Page we are updating
 	 */
-<<<<<<< HEAD
-	function __construct( Title $title ) {
-		parent::__construct( false ); // no implicit transaction
-
-		$this->mTitle = $title;
-=======
 	function __construct( WikiPage $page ) {
 		parent::__construct( false ); // no implicit transaction
->>>>>>> e40a90f0
-
-		if ( !$title->getArticleID() ) {
-			throw new MWException( "The Title object did not provide an article ID. Perhaps the page doesn't exist?" );
+
+		$this->mPage = $page;
+
+		if ( !$page->getId() ) {
+			throw new MWException( "Page ID not known, perhaps the page doesn't exist?" );
 		}
 	}
 
@@ -842,8 +839,8 @@
 	 * Do some database updates after deletion
 	 */
 	public function doUpdate() {
-		$title = $this->mTitle;
-		$id = $title->getArticleID();
+		$title = $this->mPage->getTitle();
+		$id = $this->mPage->getId();
 
 		# Delete restrictions for it
 		$this->mDb->delete( 'page_restrictions', array ( 'pr_page' => $id ), __METHOD__ );
@@ -856,7 +853,7 @@
 			$cats [] = $row->cl_to;
 		}
 
-		$this->updateCategoryCounts( array(), $cats );
+		$this->mPage->updateCategoryCounts( array(), $cats );
 
 		# If using cascading deletes, we can skip some explicit deletes
 		if ( !$this->mDb->cascadingDeletes() ) {
